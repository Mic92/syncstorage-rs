--- conflicted
+++ resolved
@@ -13,24 +13,11 @@
 debug = 1
 
 [dependencies]
-<<<<<<< HEAD
 actix = "0.8.2"
 actix-web = "1.0.0-beta.4"
 actix-http-test = {version="0.2.0", features=["ssl"]}
 actix-http = "0.2.0"
 actix-service= "0.4.0"
-=======
-# ### NOTE ###
-# !! make sure that `actix` is compliant with `actix-web` !!
-# else you will get a 'Server is not running' error when trying
-# to run the main application. (Unit tests will pass.)
-#
-# actix-web imports it's own version of actix, unfortunately it may not
-# expose that version of actix fully.
-#
-actix = "0.7.9"
-actix-web = "0.7.19"
->>>>>>> efef4e27
 base64 = "0.10.1"
 cadence = "0.17.1"
 chrono = "0.4.6"
