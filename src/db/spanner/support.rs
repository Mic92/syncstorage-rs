--- conflicted
+++ resolved
@@ -201,7 +201,6 @@
         }
     }
 
-<<<<<<< HEAD
     pub fn all_or_none(&mut self) -> Option<Vec<Value>> {
         if let Some(rows) = self.result.rows {
             if rows.is_empty() {
@@ -213,17 +212,7 @@
         None
     }
 
-=======
     #[cfg(feature = "google_grpc")]
-    pub fn affected_rows(self: &SyncResultSet) -> Result<i64> {
-        let stats = self
-            .stats()
-            .ok_or_else(|| DbError::internal("Expected result_set stats"))?;
-        Ok(stats.get_row_count_exact())
-    }
-
-    #[cfg(not(feature = "google_grpc"))]
->>>>>>> 987f1096
     pub fn affected_rows(self: &SyncResultSet) -> Result<i64> {
         let stats = self
             .stats()
