use futures::future;
use futures::lazy;

use diesel::r2d2::PooledConnection;

use std::cell::RefCell;
use std::cmp;
use std::collections::HashMap;
use std::convert::TryInto;
use std::fmt;
use std::ops::Deref;
use std::sync::Arc;

use super::manager::SpannerConnectionManager;
use super::pool::CollectionCache;
use super::support::SpannerType;

use crate::db::{
    error::{DbError, DbErrorKind},
    params, results,
    util::{to_rfc3339, SyncTimestamp},
    Db, DbFuture, Sorting, FIRST_CUSTOM_COLLECTION_ID,
};

use crate::web::extractors::{BsoQueryParams, HawkIdentifier};

use super::{
    batch,
    support::{as_list_value, as_value, bso_from_row, ExecuteSqlRequestBuilder},
};

#[cfg(not(feature = "google_grpc"))]
use google_spanner1::{
    BeginTransactionRequest, CommitRequest, ExecuteSqlRequest, ReadOnly, ReadWrite,
    RollbackRequest, TransactionOptions,
};

#[cfg(feature = "google_grpc")]
pub type TransactionSelector = googleapis_raw::spanner::v1::transaction::TransactionSelector;
#[cfg(not(feature = "google_grpc"))]
pub type TransactionSelector = google_spanner1::TransactionSelector;

#[derive(Debug, Eq, PartialEq)]
pub enum CollectionLock {
    Read,
    Write,
}

pub(super) type Conn = PooledConnection<SpannerConnectionManager>;
pub type Result<T> = std::result::Result<T, DbError>;

/// The ttl to use for rows that are never supposed to expire (in seconds)
pub const DEFAULT_BSO_TTL: i64 = 2_100_000_000;

pub const TOMBSTONE: i32 = 0;

/// Per session Db metadata
#[derive(Debug, Default)]
struct SpannerDbSession {
    /// CURRENT_TIMESTAMP() from Spanner, used for timestamping this session's
    /// operations
    timestamp: Option<SyncTimestamp>,
    /// Cache of collection modified timestamps per (fxa_id, collection_id)
    coll_modified_cache: HashMap<(String, i32), SyncTimestamp>,
    /// Currently locked collections
    coll_locks: HashMap<(String, i32), CollectionLock>,
    #[cfg(feature = "google_grpc")]
    transaction: Option<googleapis_raw::spanner::v1::transaction::TransactionSelector>,
    #[cfg(not(feature = "google_grpc"))]
    transaction: Option<TransactionSelector>,
    in_write_transaction: bool,
    execute_sql_count: u64,
}

#[derive(Clone, Debug)]
pub struct SpannerDb {
    pub(super) inner: Arc<SpannerDbInner>,

    /// Pool level cache of collection_ids and their names
    coll_cache: Arc<CollectionCache>,
}

pub struct SpannerDbInner {
    pub(super) conn: Conn,

    thread_pool: Arc<::tokio_threadpool::ThreadPool>,
    session: RefCell<SpannerDbSession>,
}

impl fmt::Debug for SpannerDbInner {
    fn fmt(&self, f: &mut fmt::Formatter<'_>) -> fmt::Result {
        write!(f, "SpannerDbInner")
    }
}

impl Deref for SpannerDb {
    type Target = SpannerDbInner;

    fn deref(&self) -> &Self::Target {
        &self.inner
    }
}

macro_rules! batch_db_method {
    ($name:ident, $batch_name:ident, $type:ident) => {
        pub fn $name(&self, params: params::$type) -> Result<results::$type> {
            batch::$batch_name(self, params)
        }
    }
}

impl SpannerDb {
    pub fn new(
        conn: Conn,
        thread_pool: Arc<::tokio_threadpool::ThreadPool>,
        coll_cache: Arc<CollectionCache>,
    ) -> Self {
        let inner = SpannerDbInner {
            conn,
            thread_pool,
            session: RefCell::new(Default::default()),
        };
        SpannerDb {
            inner: Arc::new(inner),
            coll_cache,
        }
    }

    pub(super) fn get_collection_id(&self, name: &str) -> Result<i32> {
        if let Some(id) = self.coll_cache.get_id(name)? {
            return Ok(id);
        }

        let result = self
            .sql(
                "SELECT collectionid
                   FROM collections
                  WHERE name = @name",
            )?
            .params(params! {"name" => name.to_string()})
            .execute(&self.conn)?
            .one_or_none()?
            .ok_or(DbErrorKind::CollectionNotFound)?;
        let id = result[0]
            .get_string_value()
            .parse::<i32>()
            .map_err(|e| DbErrorKind::Integrity(e.to_string()))?;
        self.coll_cache.put(id, name.to_owned())?;
        Ok(id)
    }

    pub(super) fn create_collection(&self, name: &str) -> Result<i32> {
        // This should always run within a r/w transaction, so that: "If a
        // transaction successfully commits, then no other writer modified the
        // data that was read in the transaction after it was read."
        if cfg!(not(any(test, feature = "db_test"))) && !self.in_write_transaction() {
            Err(DbError::internal("Can't escalate read-lock to write-lock"))?
        }
        let result = self
            .sql(
                "SELECT COALESCE(MAX(collectionid), 1)
                   FROM collections",
            )?
            .execute(&self.conn)?
            .one()?;
        let max = result[0]
            .get_string_value()
            .parse::<i32>()
            .map_err(|e| DbErrorKind::Integrity(e.to_string()))?;
        let id = FIRST_CUSTOM_COLLECTION_ID.max(max + 1);

        self.sql(
            "INSERT INTO collections (collectionid, name)
             VALUES (@collectionid, @name)",
        )?
        .params(params! {
            "name" => name.to_string(),
            "collectionid" => cmp::max(id, 100).to_string(),
        })
        .execute(&self.conn)?;
        self.coll_cache.put(id, name.to_owned())?;
        Ok(id)
    }

    fn get_or_create_collection_id(&self, name: &str) -> Result<i32> {
        self.get_collection_id(name).or_else(|e| match e.kind() {
            DbErrorKind::CollectionNotFound => self.create_collection(name),
            _ => Err(e),
        })
    }

    pub fn lock_for_read_sync(&self, params: params::LockCollection) -> Result<()> {
        // Begin a transaction
        self.begin(false)?;

        let user_id = params.user_id.fxa_id;
        let collection_id =
            self.get_collection_id(&params.collection)
                .or_else(|e| match e.kind() {
                    // If the collection doesn't exist, we still want to start a
                    // transaction so it will continue to not exist.
                    DbErrorKind::CollectionNotFound => Ok(0),
                    _ => Err(e),
                })?;
        // If we already have a read or write lock then it's safe to
        // use it as-is.
        if self
            .inner
            .session
            .borrow()
            .coll_locks
            .get(&(user_id.clone(), collection_id))
            .is_some()
        {
            return Ok(());
        }

        self.session
            .borrow_mut()
            .coll_locks
            .insert((user_id.clone(), collection_id), CollectionLock::Read);

        Ok(())
    }

    pub fn lock_for_write_sync(&self, params: params::LockCollection) -> Result<()> {
        // Begin a transaction
        self.begin(true)?;

        let user_id = params.user_id.fxa_id;
        let collection_id = self.get_or_create_collection_id(&params.collection)?;
        if let Some(CollectionLock::Read) = self
            .inner
            .session
            .borrow()
            .coll_locks
            .get(&(user_id.clone(), collection_id))
        {
            Err(DbError::internal("Can't escalate read-lock to write-lock"))?
        }

        let result = self
<<<<<<< HEAD
            .sql("SELECT CURRENT_TIMESTAMP(), last_modified FROM user_collections WHERE kid=@kid AND collection=@collectionid")?
=======
            .sql(
                "SELECT CURRENT_TIMESTAMP(), last_modified
                   FROM user_collections
                  WHERE userid = @userid
                    AND collection = @collectionid",
            )?
>>>>>>> 3c6cc331
            .params(params! {
                "kid" => user_id.clone(),
                "collectionid" => collection_id.to_string(),
            })
            .execute(&self.conn)?
            .one_or_none()?;

        let timestamp = if let Some(result) = result {
            let modified = SyncTimestamp::from_rfc3339(result[1].get_string_value())?;
            self.session
                .borrow_mut()
                .coll_modified_cache
                .insert((user_id.clone(), collection_id), modified);
            SyncTimestamp::from_rfc3339(result[0].get_string_value())?
        } else {
            let result = self
                .sql("SELECT CURRENT_TIMESTAMP()")?
                .execute(&self.conn)?
                .one()?;
            SyncTimestamp::from_rfc3339(result[0].get_string_value())?
        };
        self.set_timestamp(timestamp);

        self.session
            .borrow_mut()
            .coll_locks
            .insert((user_id.clone(), collection_id), CollectionLock::Write);

        Ok(())
    }

    fn set_timestamp(&self, timestamp: SyncTimestamp) {
        self.session.borrow_mut().timestamp = Some(timestamp);
    }

    #[cfg(feature = "google_grpc")]
    pub(super) fn begin(&self, for_write: bool) -> Result<()> {
        let spanner = &self.conn;
        let mut options = googleapis_raw::spanner::v1::transaction::TransactionOptions::new();
        if for_write {
            options.set_read_write(
                googleapis_raw::spanner::v1::transaction::TransactionOptions_ReadWrite::new(),
            );
            self.session.borrow_mut().in_write_transaction = true;
        } else {
            options.set_read_only(
                googleapis_raw::spanner::v1::transaction::TransactionOptions_ReadOnly::new(),
            );
        }
        let mut req = googleapis_raw::spanner::v1::spanner::BeginTransactionRequest::new();
        req.set_session(spanner.session.get_name().to_owned());
        req.set_options(options);
        let mut transaction = spanner.client.begin_transaction(&req)?;

        let mut ts = googleapis_raw::spanner::v1::transaction::TransactionSelector::new();
        ts.set_id(transaction.take_id());
        self.session.borrow_mut().transaction = Some(ts);
        Ok(())
    }

    #[cfg(not(feature = "google_grpc"))]
    pub(super) fn begin(&self, for_write: bool) -> Result<()> {
        let spanner = &self.conn;
        let session = spanner.session.name.as_ref().unwrap();
        let mut options = TransactionOptions::default();
        if for_write {
            options.read_write = Some(ReadWrite::default());
            self.session.borrow_mut().in_write_transaction = true;
        } else {
            options.read_only = Some(ReadOnly::default());
        }
        let req = BeginTransactionRequest {
            options: Some(options),
        };
        let (_, transaction) = spanner
            .hub
            .projects()
            .instances_databases_sessions_begin_transaction(req, session)
            .doit()?;
        self.session.borrow_mut().transaction = Some(google_spanner1::TransactionSelector {
            id: transaction.id,
            ..Default::default()
        });
        Ok(())
    }

    /// Return the current transaction metadata (TransactionSelector) if one is active.
    fn get_transaction(&self) -> Result<Option<TransactionSelector>> {
        Ok(if self.session.borrow().transaction.is_some() {
            self.session.borrow().transaction.clone()
        } else {
            self.begin(true)?;
            self.session.borrow().transaction.clone()
        })
    }

    #[cfg(feature = "google_grpc")]
    fn sql_request(
        &self,
        sql: &str,
    ) -> Result<googleapis_raw::spanner::v1::spanner::ExecuteSqlRequest> {
        let mut sqlr = googleapis_raw::spanner::v1::spanner::ExecuteSqlRequest::new();
        sqlr.set_sql(sql.to_owned());
        if let Some(transaction) = self.get_transaction()? {
            sqlr.set_transaction(transaction);
            let mut session = self.session.borrow_mut();
            sqlr.seqno = session
                .execute_sql_count
                .try_into()
                .map_err(|_| DbError::internal("seqno overflow"))?;
            session.execute_sql_count += 1;
        }
        Ok(sqlr)
    }

    #[cfg(not(feature = "google_grpc"))]
    fn sql_request(&self, sql: &str) -> Result<ExecuteSqlRequest> {
        let mut sqlr = ExecuteSqlRequest::default();
        sqlr.sql = Some(sql.to_owned());
        let transaction = self.get_transaction()?;
        if transaction.is_some() {
            sqlr.transaction = transaction;
            let mut session = self.session.borrow_mut();
            sqlr.seqno = Some(session.execute_sql_count.to_string());
            session.execute_sql_count += 1;
        }
        Ok(sqlr)
    }

    pub fn sql(&self, sql: &str) -> Result<ExecuteSqlRequestBuilder> {
        Ok(ExecuteSqlRequestBuilder::new(self.sql_request(sql)?))
    }

    fn in_write_transaction(&self) -> bool {
        self.session.borrow().in_write_transaction
    }

    #[cfg(feature = "google_grpc")]
    pub fn commit_sync(&self) -> Result<()> {
        if !self.in_write_transaction() {
            // read-only
            return Ok(());
        }

        let spanner = &self.conn;

        if cfg!(any(test, feature = "db_test")) && spanner.use_test_transactions {
            // don't commit test transactions
            return Ok(());
        }

        if let Some(transaction) = self.get_transaction()? {
            let mut req = googleapis_raw::spanner::v1::spanner::CommitRequest::new();
            req.set_session(spanner.session.get_name().to_owned());
            req.set_transaction_id(transaction.get_id().to_vec());
            spanner.client.commit(&req)?;
            Ok(())
        } else {
            Err(DbError::internal("No transaction to commit"))?
        }
    }

    #[cfg(not(feature = "google_grpc"))]
    pub fn commit_sync(&self) -> Result<()> {
        if !self.in_write_transaction() {
            // read-only
            return Ok(());
        }

        let spanner = &self.conn;

        if cfg!(any(test, feature = "db_test")) && spanner.use_test_transactions {
            // don't commit test transactions
            return Ok(());
        }

        if let Some(transaction) = self.get_transaction()? {
            let session = spanner.session.name.as_ref().unwrap();
            spanner
                .hub
                .projects()
                .instances_databases_sessions_commit(
                    CommitRequest {
                        transaction_id: transaction.id,
                        ..Default::default()
                    },
                    session,
                )
                .doit()?;
            Ok(())
        } else {
            Err(DbError::internal("No transaction to commit"))?
        }
    }

    #[cfg(feature = "google_grpc")]
    pub fn rollback_sync(&self) -> Result<()> {
        if !self.in_write_transaction() {
            // read-only
            return Ok(());
        }

        if let Some(transaction) = self.get_transaction()? {
            let spanner = &self.conn;
            let mut req = googleapis_raw::spanner::v1::spanner::RollbackRequest::new();
            req.set_session(spanner.session.get_name().to_owned());
            req.set_transaction_id(transaction.get_id().to_vec());
            spanner.client.rollback(&req)?;
            Ok(())
        } else {
            Err(DbError::internal("No transaction to rollback"))?
        }
    }

    #[cfg(not(feature = "google_grpc"))]
    pub fn rollback_sync(&self) -> Result<()> {
        if !self.in_write_transaction() {
            // read-only
            return Ok(());
        }

        if let Some(transaction) = self.get_transaction()? {
            let spanner = &self.conn;
            let session = spanner.session.name.as_ref().unwrap();
            spanner
                .hub
                .projects()
                .instances_databases_sessions_rollback(
                    RollbackRequest {
                        transaction_id: transaction.id,
                    },
                    session,
                )
                .doit()?;
            Ok(())
        } else {
            Err(DbError::internal("No transaction to rollback"))?
        }
    }

    pub fn get_collection_timestamp_sync(
        &self,
        params: params::GetCollectionTimestamp,
    ) -> Result<SyncTimestamp> {
        let user_id = params.user_id.fxa_id;
        dbg!("!!QQQ get_collection_timestamp_sync", &params.collection);

        let collection_id = self.get_collection_id(&params.collection)?;
        if let Some(modified) = self
            .session
            .borrow()
            .coll_modified_cache
            .get(&(user_id.clone(), collection_id))
        {
            return Ok(*modified);
        }

        let result = self
<<<<<<< HEAD
            .sql("SELECT last_modified FROM user_collections WHERE kid=@kid AND collection=@collectionid")?
=======
            .sql(
                "SELECT last_modified
                   FROM user_collections
                  WHERE userid = @userid
                    AND collection = @collectionid",
            )?
>>>>>>> 3c6cc331
            .params(params! {
                "kid" => user_id.clone(),
                "collectionid" => collection_id.to_string(),
            })
            .execute(&self.conn)?
            .one_or_none()?
            .ok_or_else(|| DbErrorKind::CollectionNotFound)?;
        let modified = SyncTimestamp::from_rfc3339(&result[0].get_string_value())?;
        Ok(modified)
    }

    pub fn get_collection_timestamps_sync(
        &self,
        user_id: params::GetCollectionTimestamps,
    ) -> Result<results::GetCollectionTimestamps> {
        let user_id = user_id.fxa_id;
        let modifieds = self
<<<<<<< HEAD
            .sql("SELECT collection, last_modified FROM user_collections WHERE kid=@kid")?
            .params(params! {"kid" => user_id})
=======
            .sql(
                "SELECT collection, last_modified
                   FROM user_collections
                  WHERE userid = @userid",
            )?
            .params(params! {"userid" => user_id.to_string()})
>>>>>>> 3c6cc331
            .execute(&self.conn)?
            .map(|row| {
                let collection_id = row[0]
                    .get_string_value()
                    .parse::<i32>()
                    .map_err(|e| DbErrorKind::Integrity(e.to_string()))?;
                let ts = SyncTimestamp::from_rfc3339(&row[1].get_string_value())?;
                Ok((collection_id, ts))
            })
            .collect::<Result<HashMap<_, _>>>()?;
        self.map_collection_names(modifieds)
    }

    fn map_collection_names<T>(&self, by_id: HashMap<i32, T>) -> Result<HashMap<String, T>> {
        let mut names = self.load_collection_names(by_id.keys())?;
        by_id
            .into_iter()
            .filter(|id| id.0 > 0) // ignore any tombstones (they're alive again)
            .map(|(id, value)| {
                names
                    .remove(&id)
                    .map(|name| (name, value))
                    .ok_or_else(|| DbError::internal("load_collection_names get"))
            })
            .collect()
    }

    fn load_collection_names<'a>(
        &self,
        collection_ids: impl Iterator<Item = &'a i32>,
    ) -> Result<HashMap<i32, String>> {
        let mut names = HashMap::new();
        let mut uncached = Vec::new();
        for &id in collection_ids {
            if let Some(name) = self.coll_cache.get_name(id)? {
                names.insert(id, name);
            } else {
                uncached.push(id);
            }
        }

        if !uncached.is_empty() {
            let mut params = HashMap::new();
            params.insert(
                "ids".to_owned(),
                as_list_value(uncached.into_iter().map(|id| id.to_string())),
            );
            let result = self
                .sql(
                    "SELECT collectionid, name
                       FROM collections
                      WHERE collectionid IN UNNEST(@ids)",
                )?
                .params(params)
                .execute(&self.conn)?;
            for row in result {
                let id = row[0]
                    .get_string_value()
                    .parse::<i32>()
                    .map_err(|e| DbErrorKind::Integrity(e.to_string()))?;
                let name = row[1].get_string_value().to_owned();
                names.insert(id, name.clone());
                self.coll_cache.put(id, name)?;
            }
        }

        Ok(names)
    }

    pub fn get_collection_counts_sync(
        &self,
        user_id: params::GetCollectionCounts,
    ) -> Result<results::GetCollectionCounts> {
        let user_id = user_id.fxa_id;
        let counts = self
<<<<<<< HEAD
            .sql("SELECT collection, COUNT(collection) FROM bso WHERE kid=@kid AND ttl > CURRENT_TIMESTAMP() GROUP BY collection")?
            .params(params! {"kid" => user_id})
=======
            .sql(
                "SELECT collection, COUNT(collection)
                   FROM bso
                  WHERE userid = @userid
                    AND ttl > CURRENT_TIMESTAMP()
                  GROUP BY collection",
            )?
            .params(params! {"userid" => user_id.to_string()})
>>>>>>> 3c6cc331
            .execute(&self.conn)?
            .map(|row| {
                let collection = row[0]
                    .get_string_value()
                    .parse::<i32>()
                    .map_err(|e| DbErrorKind::Integrity(e.to_string()))?;
                let count = row[1]
                    .get_string_value()
                    .parse::<i64>()
                    .map_err(|e| DbErrorKind::Integrity(e.to_string()))?;
                Ok((collection, count))
            })
            .collect::<Result<HashMap<_, _>>>()?;
        self.map_collection_names(counts)
    }

    pub fn get_collection_usage_sync(
        &self,
        user_id: params::GetCollectionUsage,
    ) -> Result<results::GetCollectionUsage> {
        let user_id = user_id.fxa_id;
        let usages = self
<<<<<<< HEAD
            .sql("SELECT collection, SUM(LENGTH(payload)) FROM bso WHERE kid=@kid AND ttl > CURRENT_TIMESTAMP() GROUP BY collection")?
            .params(params! {"kid" => user_id})
=======
            .sql(
                "SELECT collection, SUM(LENGTH(payload))
                   FROM bso
                  WHERE userid = @userid
                    AND ttl > CURRENT_TIMESTAMP()
                  GROUP BY collection",
            )?
            .params(params! {"userid" => user_id.to_string()})
>>>>>>> 3c6cc331
            .execute(&self.conn)?
            .map(|row| {
                let collection = row[0]
                    .get_string_value()
                    .parse::<i32>()
                    .map_err(|e| DbErrorKind::Integrity(e.to_string()))?;
                let usage = row[1]
                    .get_string_value()
                    .parse::<i64>()
                    .map_err(|e| DbErrorKind::Integrity(e.to_string()))?;
                Ok((collection, usage))
            })
            .collect::<Result<HashMap<_, _>>>()?;
        self.map_collection_names(usages)
    }

    pub fn get_storage_timestamp_sync(
        &self,
        user_id: params::GetStorageTimestamp,
    ) -> Result<SyncTimestamp> {
        let user_id = user_id.fxa_id;
        let ts0 = "0001-01-01T00:00:00Z";
        let result = self
<<<<<<< HEAD
            .sql(&format!("SELECT COALESCE(MAX(last_modified), TIMESTAMP '{}') FROM user_collections WHERE kid=@kid", ts0))?
            .params(params! {"kid" => user_id})
=======
            .sql(&format!(
                "SELECT COALESCE(MAX(last_modified), TIMESTAMP '{}')
                   FROM user_collections
                  WHERE userid = @userid",
                ts0
            ))?
            .params(params! {"userid" => user_id.to_string()})
>>>>>>> 3c6cc331
            .execute(&self.conn)?
            .one_or_none()?;
        if let Some(result) = result {
            let val = result[0].get_string_value();
            // XXX: detect not max last_modified found via ts0 to workaround
            // google-apis-rs barfing on a null result
            if val == ts0 {
                SyncTimestamp::from_i64(0)
            } else {
                SyncTimestamp::from_rfc3339(val)
            }
        } else {
            SyncTimestamp::from_i64(0)
        }
    }

    pub fn get_storage_usage_sync(
        &self,
        user_id: params::GetStorageUsage,
    ) -> Result<results::GetStorageUsage> {
        let user_id = user_id.fxa_id;
        let result = self
<<<<<<< HEAD
            .sql("SELECT SUM(LENGTH(payload)) FROM bso WHERE kid=@kid AND ttl > CURRENT_TIMESTAMP() GROUP BY kid")?
            .params(params! {"kid" => user_id})
=======
            .sql(
                "SELECT SUM(LENGTH(payload))
                   FROM bso
                  WHERE userid = @userid
                    AND ttl > CURRENT_TIMESTAMP()
                  GROUP BY userid",
            )?
            .params(params! {"userid" => user_id.to_string()})
>>>>>>> 3c6cc331
            .execute(&self.conn)?
            .one_or_none()?;
        if let Some(result) = result {
            let usage = result[0]
                .get_string_value()
                .parse::<i64>()
                .map_err(|e| DbErrorKind::Integrity(e.to_string()))?;
            Ok(usage as u64)
        } else {
            Ok(0)
        }
    }

    fn erect_tombstone(&self, user_id: &HawkIdentifier) -> Result<()> {
        // Delete the old tombstone (if it exists)
<<<<<<< HEAD
        let legacy = user_id.legacy_id as i32;
        let kid = user_id.fxa_id.clone();
        self.sql("DELETE from user_collections where kid=@kid and collection=@collection")?
            .params(params! {
                "kid" => kid.clone(),
                "collection" => TOMBSTONE.to_string(),
            })
            .param_types(param_types! {
                "collection" => SpannerType::Int64,
            })
            .execute(&self.conn)?;
        self.sql("INSERT INTO user_collections (userid, kid, collection, last_modified) values (@userid, @kid, @collection, @modified)")?
            .params(params!{
                "userid" => legacy.to_string(),
                "kid" => kid,
                "collection" => TOMBSTONE.to_string(), 
                "modified" => self.timestamp()?.as_rfc3339()?})
            .param_types(param_types!{
                "modified" => SpannerType::Timestamp,
                "collection" => SpannerType::Int64,
            })
            .execute(&self.conn)?;
=======
        self.sql(
            "DELETE FROM user_collections
              WHERE userid = @userid
                AND collection = @collection",
        )?
        .params(params! {
            "userid" => user_id.to_string(),
            "collection" => TOMBSTONE.to_string(),
        })
        .param_types(param_types! {
            "collection" => SpannerType::Int64,
        })
        .execute(&self.conn)?;

        self.sql(
            "INSERT INTO user_collections (userid, collection, last_modified)
             VALUES (@userid, @collection, @modified)",
        )?
        .params(params! {
            "userid" => user_id.to_string(),
            "collection" => TOMBSTONE.to_string(),
            "modified" => self.timestamp()?.as_rfc3339()?
        })
        .param_types(param_types! {
            "modified" => SpannerType::Timestamp,
            "collection" => SpannerType::Int64,
        })
        .execute(&self.conn)?;
>>>>>>> 3c6cc331
        Ok(())
    }

    pub fn delete_storage_sync(&self, user_id: params::DeleteStorage) -> Result<()> {
<<<<<<< HEAD
        let user_id = user_id.fxa_id;
        self.sql("DELETE FROM user_collections WHERE kid=@kid")?
            .params(params! {"kid" => user_id.clone()})
            .execute(&self.conn)?;
        self.sql("DELETE FROM bso WHERE kid=@kid")?
            .params(params! {"kid" => user_id.clone()})
            .execute(&self.conn)?;
=======
        let user_id = user_id.legacy_id as u32;
        self.sql(
            "DELETE FROM user_collections
              WHERE userid = @userid",
        )?
        .params(params! {"userid" => user_id.to_string()})
        .execute(&self.conn)?;

        self.sql(
            "DELETE FROM bso
              WHERE userid = @userid",
        )?
        .params(params! {"userid" => user_id.to_string()})
        .execute(&self.conn)?;
>>>>>>> 3c6cc331
        Ok(())
    }

    pub fn timestamp(&self) -> Result<SyncTimestamp> {
        self.session
            .borrow()
            .timestamp
            .ok_or_else(|| DbError::internal("CURRENT_TIMESTAMP() not read yet"))
    }

    pub fn delete_collection_sync(
        &self,
        params: params::DeleteCollection,
    ) -> Result<results::DeleteCollection> {
        let user_id = params.user_id.fxa_id.clone();
        let collection_id = self.get_collection_id(&params.collection)?;
<<<<<<< HEAD
        self.sql("DELETE FROM bso WHERE kid=@kid AND collection=@collectionid")?
            .params(params! {
                "kid" => user_id.clone(),
                "collectionid" => collection_id.to_string(),
            })
            .execute(&self.conn)?;
        self.sql("DELETE FROM user_collections WHERE kid=@kid AND collection=@collectionid")?
            .params(params! {
                "kid" => user_id.clone(),
                "collectionid" => collection_id.to_string(),
            })
            .execute(&self.conn)?;
        self.erect_tombstone(&params.user_id)?;
=======

        self.sql(
            "DELETE FROM bso
              WHERE userid = @userid
                AND collection = @collectionid",
        )?
        .params(params! {
            "userid" => user_id.to_string(),
            "collectionid" => collection_id.to_string(),
        })
        .execute(&self.conn)?;

        self.sql(
            "DELETE FROM user_collections
              WHERE userid = @userid
                AND collection = @collectionid",
        )?
        .params(params! {
            "userid" => user_id.to_string(),
            "collectionid" => collection_id.to_string(),
        })
        .execute(&self.conn)?;

        self.erect_tombstone(user_id)?;
>>>>>>> 3c6cc331
        self.get_storage_timestamp_sync(params.user_id)
    }

    pub(super) fn touch_collection(
        &self,
        user_id: &HawkIdentifier,
        collection_id: i32,
    ) -> Result<SyncTimestamp> {
        // NOTE: Spanner supports upserts via its InsertOrUpdate mutation but
        // lacks a SQL equivalent. This call could be 1 InsertOrUpdate instead
        // of 2 queries but would require put/post_bsos to also use mutations.
        // Due to case of when no parent row exists (in user_collections)
        // before writing to bsos. Spanner requires a parent table row exist
        // before child table rows are written.
        // Mutations don't run in the same order as ExecuteSql calls, they are
        // buffered on the client side and only issued to Spanner in the final
        // transaction Commit.
        let timestamp = self.timestamp()?;
        let result = self
<<<<<<< HEAD
            .sql("SELECT 1 as count FROM user_collections WHERE kid = @kid AND collection = @collectionid;")?
=======
            .sql(
                "SELECT 1 as count
                   FROM user_collections
                  WHERE userid = @userid
                    AND collection = @collectionid",
            )?
>>>>>>> 3c6cc331
            .params(params! {
                "kid" => user_id.fxa_id.clone(),
                "collectionid" => collection_id.to_string(),
            })
            .execute(&self.conn)?
            .one_or_none()?;
        let exists = result.is_some();

        if exists {
<<<<<<< HEAD
            self
                .sql("UPDATE user_collections SET last_modified=@last_modified WHERE kid=@kid AND collection=@collectionid")?
                .params(params! {
                    "kid" => user_id.fxa_id.clone(),
                    "collectionid" => collection_id.to_string(),
                    "last_modified" => timestamp.as_rfc3339()?,
                })
                .param_types(param_types! {
                    "last_modified" => SpannerType::Timestamp,
                })
                .execute(&self.conn)?;
            Ok(timestamp)
        } else {
            self
                .sql("INSERT INTO user_collections (userid, kid, collection, last_modified) VALUES (@legacy, @kid, @collectionid, @modified)")?
                .params(params! {
                    "legacy" => user_id.legacy_id.to_string(),
                    "kid" => user_id.fxa_id.clone(),
                    "collectionid" => collection_id.to_string(),
                    "modified" => timestamp.as_rfc3339()?,
                })
                .param_types(param_types! {
                    "modified" => SpannerType::Timestamp,
                })
                .execute(&self.conn)?;
=======
            self.sql(
                "UPDATE user_collections
                    SET last_modified = @last_modified
                  WHERE userid = @userid
                    AND collection = @collectionid",
            )?
            .params(params! {
                "userid" => user_id.to_string(),
                "collectionid" => collection_id.to_string(),
                "last_modified" => timestamp.as_rfc3339()?,
            })
            .param_types(param_types! {
                "last_modified" => SpannerType::Timestamp,
            })
            .execute(&self.conn)?;
            Ok(timestamp)
        } else {
            self.sql(
                "INSERT INTO user_collections (userid, collection, last_modified)
                 VALUES (@userid, @collectionid, @modified)",
            )?
            .params(params! {
                "userid" => user_id.to_string(),
                "collectionid" => collection_id.to_string(),
                "modified" => timestamp.as_rfc3339()?,
            })
            .param_types(param_types! {
                "modified" => SpannerType::Timestamp,
            })
            .execute(&self.conn)?;
>>>>>>> 3c6cc331
            Ok(timestamp)
        }
    }

    pub fn delete_bso_sync(&self, params: params::DeleteBso) -> Result<results::DeleteBso> {
        let user_id = params.user_id.clone();
        let collection_id = self.get_collection_id(&params.collection)?;
        let touch = self.touch_collection(&params.user_id, collection_id)?;

        let result = self
<<<<<<< HEAD
            .sql("DELETE FROM bso WHERE kid=@kid AND collection=@collectionid AND id=@bsoid")?
=======
            .sql(
                "DELETE FROM bso
                  WHERE userid = @userid
                    AND collection = @collectionid
                    AND id = @bsoid",
            )?
>>>>>>> 3c6cc331
            .params(params! {
                "kid" => user_id.fxa_id.clone(),
                "collectionid" => collection_id.to_string(),
                "bsoid" => params.id.to_string(),
            })
            .execute(&self.conn)?;
        if result.affected_rows()? == 0 {
            Err(DbErrorKind::BsoNotFound)?
        } else {
            Ok(touch)
        }
    }

    pub fn delete_bsos_sync(&self, params: params::DeleteBsos) -> Result<results::DeleteBsos> {
        let user_id = params.user_id.clone();
        let collection_id = self.get_collection_id(&params.collection)?;

        let mut sqlparams = params! {
            "kid" => user_id.fxa_id,
            "collectionid" => collection_id.to_string(),
        };
        sqlparams.insert("ids".to_owned(), as_list_value(params.ids.into_iter()));
        self.sql(
<<<<<<< HEAD
            "DELETE FROM bso WHERE kid=@kid AND collection=@collectionid AND id IN UNNEST(@ids)",
        )?
        .params(sqlparams)
        .execute(&self.conn)?;
        self.touch_collection(&params.user_id, collection_id)
=======
            "DELETE FROM bso
              WHERE userid = @userid
                AND collection = @collectionid
                AND id IN UNNEST(@ids)",
        )?
        .params(sqlparams)
        .execute(&self.conn)?;
        self.touch_collection(user_id, collection_id)
>>>>>>> 3c6cc331
    }

    pub fn get_bsos_sync(&self, params: params::GetBsos) -> Result<results::GetBsos> {
        let user_id = params.user_id.fxa_id.clone();
        let collection_id = self.get_collection_id(&params.collection)?;
        let BsoQueryParams {
            newer,
            older,
            sort,
            limit,
            offset,
            ids,
            ..
        } = params.params;

<<<<<<< HEAD
        let mut query = "SELECT id, modified, payload, COALESCE(sortindex, NULL), ttl FROM bso WHERE kid = @kid AND collection = @collectionid AND ttl > CURRENT_TIMESTAMP()".to_string();
=======
        let mut query = "SELECT id, modified, payload, COALESCE(sortindex, NULL), ttl
                           FROM bso
                          WHERE userid = @userid
                            AND collection = @collectionid
                            AND ttl > CURRENT_TIMESTAMP()"
            .to_string();
>>>>>>> 3c6cc331
        let mut sqlparams = params! {
            "kid" => user_id,
            "collectionid" => collection_id.to_string(),
        };
        let mut sqltypes = HashMap::new();

        if let Some(older) = older {
            query = format!("{} AND modified < @older", query).to_string();
            sqlparams.insert("older".to_string(), as_value(older.as_rfc3339()?));
            sqltypes.insert("older".to_string(), SpannerType::Timestamp.into());
        }
        if let Some(newer) = newer {
            query = format!("{} AND modified > @newer", query).to_string();
            sqlparams.insert("newer".to_string(), as_value(newer.as_rfc3339()?));
            sqltypes.insert("newer".to_string(), SpannerType::Timestamp.into());
        }

        if !ids.is_empty() {
            query = format!("{} AND id IN UNNEST(@ids)", query).to_string();
            sqlparams.insert("ids".to_owned(), as_list_value(ids.into_iter()));
        }

        query = match sort {
            Sorting::Index => format!("{} ORDER BY sortindex DESC", query).to_string(),
            Sorting::Newest => format!("{} ORDER BY modified DESC", query).to_string(),
            Sorting::Oldest => format!("{} ORDER BY modified ASC", query).to_string(),
            _ => query,
        };

        let offset = offset.unwrap_or(0) as i64;
        if let Some(limit) = limit {
            // fetch an extra row to detect if there are more rows that match
            // the query conditions
            query = format!("{} LIMIT {}", query, i64::from(limit) + 1);
        } else if offset != 0 {
            // Special case no limit specified but still required for an
            // offset. Spanner doesn't accept a simpler limit of -1 (common in
            // most databases) so we specify a max value with offset subtracted
            // to avoid overflow errors (that only occur w/ a FORCE_INDEX=
            // directive) OutOfRange: 400 int64 overflow: <INT64_MAX> + offset
            query = format!("{} LIMIT {}", query, i64::max_value() - offset);
        };
        let limit = limit.map(i64::from).unwrap_or(-1);

        if offset != 0 {
            // XXX: copy over this optimization:
            // https://github.com/mozilla-services/server-syncstorage/blob/a0f8117/syncstorage/storage/sql/__init__.py#L404
            query = format!("{} OFFSET {}", query, offset).to_string();
        }

        let result: Result<Vec<_>> = self
            .sql(&query)?
            .params(sqlparams)
            .param_types(sqltypes)
            .execute(&self.conn)?
            .map(bso_from_row)
            .collect();
        let mut bsos = result?;

        // NOTE: when bsos.len() == 0, server-syncstorage (the Python impl)
        // makes an additional call to get_collection_timestamp to potentially
        // trigger CollectionNotFound errors.  However it ultimately eats the
        // CollectionNotFound and returns empty anyway, for the sake of
        // backwards compat.:
        // https://bugzilla.mozilla.org/show_bug.cgi?id=963332

        let next_offset = if limit >= 0 && bsos.len() > limit as usize {
            bsos.pop();
            Some(limit + offset)
        } else {
            None
        };

        Ok(results::GetBsos {
            items: bsos,
            offset: next_offset,
        })
    }

    pub fn get_bso_ids_sync(&self, params: params::GetBsos) -> Result<results::GetBsoIds> {
        // XXX: should be a more efficient select of only the id column
        let result = self.get_bsos_sync(params)?;
        Ok(results::GetBsoIds {
            items: result.items.into_iter().map(|bso| bso.id).collect(),
            offset: result.offset,
        })
    }

    pub fn get_bso_sync(&self, params: params::GetBso) -> Result<Option<results::GetBso>> {
        let user_id = params.user_id.fxa_id;
        let collection_id = self.get_collection_id(&params.collection)?;

<<<<<<< HEAD
        let result = self.
            sql("SELECT id, modified, payload, coalesce(sortindex, NULL), ttl FROM bso WHERE kid=@kid AND collection=@collectionid AND id=@bsoid AND ttl > CURRENT_TIMESTAMP()")?
=======
        let result = self
            .sql(
                "SELECT id, modified, payload, COALESCE(sortindex, NULL), ttl
                   FROM bso
                  WHERE userid = @userid
                    AND collection = @collectionid
                    AND id = @bsoid
                    AND ttl > CURRENT_TIMESTAMP()",
            )?
>>>>>>> 3c6cc331
            .params(params! {
                "kid" => user_id,
                "collectionid" => collection_id.to_string(),
                "bsoid" => params.id.to_string(),
            })
            .execute(&self.conn)?
            .one_or_none()?;
        Ok(if let Some(row) = result {
            Some(bso_from_row(row)?)
        } else {
            None
        })
    }

    pub fn get_bso_timestamp_sync(&self, params: params::GetBsoTimestamp) -> Result<SyncTimestamp> {
        let user_id = params.user_id.fxa_id;
        dbg!("!!QQQ get_bso_timestamp_sync", &params.collection);
        let collection_id = self.get_collection_id(&params.collection)?;

        let result = self
<<<<<<< HEAD
            .sql("SELECT modified FROM bso WHERE collection=@collectionid AND kid=@kid AND id=@bsoid AND ttl > CURRENT_TIMESTAMP()")?
=======
            .sql(
                "SELECT modified
                   FROM bso
                  WHERE collection = @collectionid
                    AND userid = @userid
                    AND id = @bsoid
                    AND ttl > CURRENT_TIMESTAMP()",
            )?
>>>>>>> 3c6cc331
            .params(params! {
                "kid" => user_id,
                "collectionid" => collection_id.to_string(),
                "bsoid" => params.id.to_string(),
            })
            .execute(&self.conn)?
            .one_or_none()?;
        if let Some(result) = result {
            SyncTimestamp::from_rfc3339(&result[0].get_string_value())
        } else {
            SyncTimestamp::from_i64(0)
        }
    }

    pub fn put_bso_sync(&self, bso: params::PutBso) -> Result<results::PutBso> {
        let collection_id = self.get_or_create_collection_id(&bso.collection)?;
        let kid = bso.user_id.fxa_id.clone();
        let legacy = bso.user_id.legacy_id as i32;
        let touch = self.touch_collection(&bso.user_id, collection_id)?;
        let timestamp = self.timestamp()?;

        let result = self
<<<<<<< HEAD
            .sql("SELECT 1 as count FROM bso WHERE kid = @kid AND collection = @collectionid AND id = @bsoid")?
=======
            .sql(
                "SELECT 1 as count
                   FROM bso
                  WHERE userid = @userid
                    AND collection = @collectionid
                    AND id = @bsoid",
            )?
>>>>>>> 3c6cc331
            .params(params! {
                "kid" => kid.clone(),
                "collectionid" => collection_id.to_string(),
                "bsoid" => bso.id.to_string(),
            })
            .execute(&self.conn)?
            .one_or_none()?;
        let exists = result.is_some();

        let mut sqlparams = params! {
            "kid" => kid.clone(),
            "userid" => legacy.to_string(),
            "collectionid" => collection_id.to_string(),
            "bsoid" => bso.id.to_string(),
        };
        let mut sqltypes = HashMap::new();

        let sql = if exists {
            // NOTE: the "ttl" column is more aptly named "expiry": our mysql
            // schema names it this. the current spanner schema prefers "ttl"
            // to more closely match the python code

            let mut q = "".to_string();
            let comma = |q: &String| if q.is_empty() { "" } else { ", " };

            q = format!(
                "{}{}",
                q,
                if let Some(sortindex) = bso.sortindex {
                    sqlparams.insert("sortindex".to_string(), as_value(sortindex.to_string()));
                    sqltypes.insert("sortindex".to_string(), SpannerType::Int64.into());

                    format!("{}{}", comma(&q), "sortindex = @sortindex")
                } else {
                    "".to_string()
                }
            )
            .to_string();
            q = format!(
                "{}{}",
                q,
                if let Some(ttl) = bso.ttl {
                    let expiry = timestamp.as_i64() + (i64::from(ttl) * 1000);
                    sqlparams.insert("expiry".to_string(), as_value(to_rfc3339(expiry)?));
                    sqltypes.insert("expiry".to_string(), SpannerType::Timestamp.into());
                    format!("{}{}", comma(&q), "ttl = @expiry")
                } else {
                    "".to_string()
                }
            )
            .to_string();
            q = format!(
                "{}{}",
                q,
                if bso.payload.is_some() || bso.sortindex.is_some() {
                    sqlparams.insert("modified".to_string(), as_value(timestamp.as_rfc3339()?));
                    sqltypes.insert("modified".to_string(), SpannerType::Timestamp.into());
                    format!("{}{}", comma(&q), "modified = @modified")
                } else {
                    "".to_string()
                }
            )
            .to_string();
            q = format!(
                "{}{}",
                q,
                if let Some(payload) = bso.payload {
                    sqlparams.insert("payload".to_string(), as_value(payload));
                    format!("{}{}", comma(&q), "payload = @payload")
                } else {
                    "".to_string()
                }
            )
            .to_string();

            if q.is_empty() {
                // Nothing to update
                return Ok(touch);
            }

            q = format!(
                "UPDATE bso SET {}{}",
<<<<<<< HEAD
                q, " WHERE kid = @kid AND collection = @collectionid AND id = @bsoid"
=======
                q,
                " WHERE userid = @userid
                    AND collection = @collectionid
                    AND id = @bsoid"
>>>>>>> 3c6cc331
            );

            q
        } else {
            let use_sortindex = bso
                .sortindex
                .map(|sortindex| sortindex.to_string())
                .unwrap_or_else(|| "NULL".to_owned())
                != "NULL";
            let sql = if use_sortindex {
<<<<<<< HEAD
                "INSERT INTO bso (userid, kid, collection, id, sortindex, payload, modified, ttl) VALUES (@userid, @kid, @collectionid, @bsoid, @sortindex, @payload, @modified, @expiry)"
            } else {
                "INSERT INTO bso (userid, kid, collection, id, payload, modified, ttl) VALUES (@userid, @kid, @collectionid, @bsoid,  @payload, @modified, @expiry)"
=======
                "INSERT INTO bso (userid, collection, id, sortindex, payload, modified, ttl)
                 VALUES (@userid, @collectionid, @bsoid, @sortindex, @payload, @modified, @expiry)"
            } else {
                "INSERT INTO bso (userid, collection, id, payload, modified, ttl)
                 VALUES (@userid, @collectionid, @bsoid,  @payload, @modified, @expiry)"
>>>>>>> 3c6cc331
            };

            if use_sortindex {
                // special handling for google_grpc (null)
                #[cfg(feature = "google_grpc")]
                let sortindex = bso
                    .sortindex
                    .map(|sortindex| as_value(sortindex.to_string()))
                    .unwrap_or_else(|| {
                        use protobuf::well_known_types::{NullValue, Value};
                        let mut value = Value::new();
                        value.set_null_value(NullValue::NULL_VALUE);
                        value
                    });

                #[cfg(not(feature = "google_grpc"))]
                let sortindex = bso
                    .sortindex
                    .map(|sortindex| sortindex.to_string())
                    .unwrap_or_else(|| "NULL".to_owned());

                sqlparams.insert("sortindex".to_string(), sortindex);
                sqltypes.insert("sortindex".to_string(), SpannerType::Int64.into());
            }
            sqlparams.insert(
                "payload".to_string(),
                as_value(bso.payload.unwrap_or_else(|| "".to_owned())),
            );
            let now_millis = timestamp.as_i64();
            let ttl = bso
                .ttl
                .map_or(DEFAULT_BSO_TTL, |ttl| ttl.try_into().unwrap())
                * 1000;
            let expirystring = to_rfc3339(now_millis + ttl)?;
            dbg!("!!!!! INSERT", &expirystring, timestamp, ttl);
            sqlparams.insert("expiry".to_string(), as_value(expirystring));
            sqltypes.insert("expiry".to_string(), SpannerType::Timestamp.into());

            sqlparams.insert("modified".to_string(), as_value(timestamp.as_rfc3339()?));
            sqltypes.insert("modified".to_string(), SpannerType::Timestamp.into());
            sql.to_owned()
        };

        self.sql(&sql)?
            .params(sqlparams)
            .param_types(sqltypes)
            .execute(&self.conn)?;
        Ok(touch)
    }

    pub fn post_bsos_sync(&self, input: params::PostBsos) -> Result<results::PostBsos> {
        let collection_id = self.get_or_create_collection_id(&input.collection)?;
        let mut result = results::PostBsos {
            modified: self.timestamp()?,
            success: Default::default(),
            failed: input.failed,
        };

        for pbso in input.bsos {
            let id = pbso.id;
            self.put_bso_sync(params::PutBso {
                user_id: input.user_id.clone(),
                collection: input.collection.clone(),
                id: id.clone(),
                payload: pbso.payload,
                sortindex: pbso.sortindex,
                ttl: pbso.ttl,
            })?;
            result.success.push(id);
        }
        self.touch_collection(&input.user_id, collection_id)?;
        Ok(result)
    }

    batch_db_method!(create_batch_sync, create, CreateBatch);
    batch_db_method!(validate_batch_sync, validate, ValidateBatch);
    batch_db_method!(append_to_batch_sync, append, AppendToBatch);
    batch_db_method!(commit_batch_sync, commit, CommitBatch);
    #[cfg(any(test, feature = "db_test"))]
    batch_db_method!(delete_batch_sync, delete, DeleteBatch);

    pub fn get_batch_sync(&self, params: params::GetBatch) -> Result<Option<results::GetBatch>> {
        batch::get(&self, params)
    }
}

unsafe impl Send for SpannerDb {}

macro_rules! sync_db_method {
    ($name:ident, $sync_name:ident, $type:ident) => {
        sync_db_method!($name, $sync_name, $type, results::$type);
    };
    ($name:ident, $sync_name:ident, $type:ident, $result:ty) => {
        fn $name(&self, params: params::$type) -> DbFuture<$result> {
            let db = self.clone();
            Box::new(self.thread_pool.spawn_handle(lazy(move || {
                future::result(db.$sync_name(params).map_err(Into::into))
            })))
        }
    };
}

impl Db for SpannerDb {
    fn commit(&self) -> DbFuture<()> {
        let db = self.clone();
        Box::new(self.thread_pool.spawn_handle(lazy(move || {
            future::result(db.commit_sync().map_err(Into::into))
        })))
    }

    fn rollback(&self) -> DbFuture<()> {
        let db = self.clone();
        Box::new(self.thread_pool.spawn_handle(lazy(move || {
            future::result(db.rollback_sync().map_err(Into::into))
        })))
    }

    fn box_clone(&self) -> Box<dyn Db> {
        Box::new(self.clone())
    }

    sync_db_method!(lock_for_read, lock_for_read_sync, LockCollection);
    sync_db_method!(lock_for_write, lock_for_write_sync, LockCollection);
    sync_db_method!(
        get_collection_timestamp,
        get_collection_timestamp_sync,
        GetCollectionTimestamp
    );
    sync_db_method!(
        get_collection_timestamps,
        get_collection_timestamps_sync,
        GetCollectionTimestamps
    );
    sync_db_method!(
        get_collection_counts,
        get_collection_counts_sync,
        GetCollectionCounts
    );
    sync_db_method!(
        get_collection_usage,
        get_collection_usage_sync,
        GetCollectionUsage
    );
    sync_db_method!(
        get_storage_timestamp,
        get_storage_timestamp_sync,
        GetStorageTimestamp
    );
    sync_db_method!(get_storage_usage, get_storage_usage_sync, GetStorageUsage);
    sync_db_method!(delete_storage, delete_storage_sync, DeleteStorage);
    sync_db_method!(delete_collection, delete_collection_sync, DeleteCollection);
    sync_db_method!(delete_bso, delete_bso_sync, DeleteBso);
    sync_db_method!(delete_bsos, delete_bsos_sync, DeleteBsos);
    sync_db_method!(get_bsos, get_bsos_sync, GetBsos);
    sync_db_method!(get_bso_ids, get_bso_ids_sync, GetBsoIds);
    sync_db_method!(get_bso, get_bso_sync, GetBso, Option<results::GetBso>);
    sync_db_method!(
        get_bso_timestamp,
        get_bso_timestamp_sync,
        GetBsoTimestamp,
        results::GetBsoTimestamp
    );
    sync_db_method!(put_bso, put_bso_sync, PutBso);
    sync_db_method!(post_bsos, post_bsos_sync, PostBsos);
    sync_db_method!(create_batch, create_batch_sync, CreateBatch);
    sync_db_method!(validate_batch, validate_batch_sync, ValidateBatch);
    sync_db_method!(append_to_batch, append_to_batch_sync, AppendToBatch);
    sync_db_method!(
        get_batch,
        get_batch_sync,
        GetBatch,
        Option<results::GetBatch>
    );
    sync_db_method!(commit_batch, commit_batch_sync, CommitBatch);

    #[cfg(any(test, feature = "db_test"))]
    fn get_collection_id(&self, name: String) -> DbFuture<i32> {
        let db = self.clone();
        Box::new(self.thread_pool.spawn_handle(lazy(move || {
            future::result(db.get_collection_id(&name).map_err(Into::into))
        })))
    }

    #[cfg(any(test, feature = "db_test"))]
    fn create_collection(&self, name: String) -> DbFuture<i32> {
        let db = self.clone();
        Box::new(self.thread_pool.spawn_handle(lazy(move || {
            future::result(db.create_collection(&name).map_err(Into::into))
        })))
    }

    #[cfg(any(test, feature = "db_test"))]
    fn touch_collection(&self, param: params::TouchCollection) -> DbFuture<SyncTimestamp> {
        let db = self.clone();
        Box::new(self.thread_pool.spawn_handle(lazy(move || {
            future::result(
                db.touch_collection(&param.user_id, param.collection_id)
                    .map_err(Into::into),
            )
        })))
    }

    #[cfg(any(test, feature = "db_test"))]
    fn timestamp(&self) -> SyncTimestamp {
        self.timestamp()
            .expect("set_timestamp() not called yet for SpannerDb")
    }

    #[cfg(any(test, feature = "db_test"))]
    fn set_timestamp(&self, timestamp: SyncTimestamp) {
        SpannerDb::set_timestamp(self, timestamp)
    }

    #[cfg(any(test, feature = "db_test"))]
    sync_db_method!(delete_batch, delete_batch_sync, DeleteBatch);

    #[cfg(any(test, feature = "db_test"))]
    fn clear_coll_cache(&self) {
        self.coll_cache.clear();
    }
}<|MERGE_RESOLUTION|>--- conflicted
+++ resolved
@@ -240,16 +240,12 @@
         }
 
         let result = self
-<<<<<<< HEAD
-            .sql("SELECT CURRENT_TIMESTAMP(), last_modified FROM user_collections WHERE kid=@kid AND collection=@collectionid")?
-=======
             .sql(
                 "SELECT CURRENT_TIMESTAMP(), last_modified
                    FROM user_collections
-                  WHERE userid = @userid
+                  WHERE kid = @kid
                     AND collection = @collectionid",
             )?
->>>>>>> 3c6cc331
             .params(params! {
                 "kid" => user_id.clone(),
                 "collectionid" => collection_id.to_string(),
@@ -508,16 +504,12 @@
         }
 
         let result = self
-<<<<<<< HEAD
-            .sql("SELECT last_modified FROM user_collections WHERE kid=@kid AND collection=@collectionid")?
-=======
             .sql(
                 "SELECT last_modified
                    FROM user_collections
-                  WHERE userid = @userid
+                  WHERE kid = @kid
                     AND collection = @collectionid",
             )?
->>>>>>> 3c6cc331
             .params(params! {
                 "kid" => user_id.clone(),
                 "collectionid" => collection_id.to_string(),
@@ -535,17 +527,12 @@
     ) -> Result<results::GetCollectionTimestamps> {
         let user_id = user_id.fxa_id;
         let modifieds = self
-<<<<<<< HEAD
-            .sql("SELECT collection, last_modified FROM user_collections WHERE kid=@kid")?
-            .params(params! {"kid" => user_id})
-=======
             .sql(
                 "SELECT collection, last_modified
                    FROM user_collections
-                  WHERE userid = @userid",
+                  WHERE kid = @kid",
             )?
-            .params(params! {"userid" => user_id.to_string()})
->>>>>>> 3c6cc331
+            .params(params! {"kid" => user_id})
             .execute(&self.conn)?
             .map(|row| {
                 let collection_id = row[0]
@@ -621,19 +608,14 @@
     ) -> Result<results::GetCollectionCounts> {
         let user_id = user_id.fxa_id;
         let counts = self
-<<<<<<< HEAD
-            .sql("SELECT collection, COUNT(collection) FROM bso WHERE kid=@kid AND ttl > CURRENT_TIMESTAMP() GROUP BY collection")?
-            .params(params! {"kid" => user_id})
-=======
             .sql(
                 "SELECT collection, COUNT(collection)
                    FROM bso
-                  WHERE userid = @userid
+                  WHERE kid = @kid
                     AND ttl > CURRENT_TIMESTAMP()
                   GROUP BY collection",
             )?
-            .params(params! {"userid" => user_id.to_string()})
->>>>>>> 3c6cc331
+            .params(params! {"kid" => user_id})
             .execute(&self.conn)?
             .map(|row| {
                 let collection = row[0]
@@ -656,19 +638,14 @@
     ) -> Result<results::GetCollectionUsage> {
         let user_id = user_id.fxa_id;
         let usages = self
-<<<<<<< HEAD
-            .sql("SELECT collection, SUM(LENGTH(payload)) FROM bso WHERE kid=@kid AND ttl > CURRENT_TIMESTAMP() GROUP BY collection")?
-            .params(params! {"kid" => user_id})
-=======
             .sql(
                 "SELECT collection, SUM(LENGTH(payload))
                    FROM bso
-                  WHERE userid = @userid
+                  WHERE kid = @kid
                     AND ttl > CURRENT_TIMESTAMP()
                   GROUP BY collection",
             )?
-            .params(params! {"userid" => user_id.to_string()})
->>>>>>> 3c6cc331
+            .params(params! {"kid" => user_id})
             .execute(&self.conn)?
             .map(|row| {
                 let collection = row[0]
@@ -692,18 +669,13 @@
         let user_id = user_id.fxa_id;
         let ts0 = "0001-01-01T00:00:00Z";
         let result = self
-<<<<<<< HEAD
-            .sql(&format!("SELECT COALESCE(MAX(last_modified), TIMESTAMP '{}') FROM user_collections WHERE kid=@kid", ts0))?
-            .params(params! {"kid" => user_id})
-=======
             .sql(&format!(
                 "SELECT COALESCE(MAX(last_modified), TIMESTAMP '{}')
                    FROM user_collections
-                  WHERE userid = @userid",
+                  WHERE kid = @kid",
                 ts0
             ))?
-            .params(params! {"userid" => user_id.to_string()})
->>>>>>> 3c6cc331
+            .params(params! {"kid" => user_id})
             .execute(&self.conn)?
             .one_or_none()?;
         if let Some(result) = result {
@@ -726,19 +698,14 @@
     ) -> Result<results::GetStorageUsage> {
         let user_id = user_id.fxa_id;
         let result = self
-<<<<<<< HEAD
-            .sql("SELECT SUM(LENGTH(payload)) FROM bso WHERE kid=@kid AND ttl > CURRENT_TIMESTAMP() GROUP BY kid")?
-            .params(params! {"kid" => user_id})
-=======
             .sql(
                 "SELECT SUM(LENGTH(payload))
                    FROM bso
-                  WHERE userid = @userid
+                  WHERE kid = @kid
                     AND ttl > CURRENT_TIMESTAMP()
-                  GROUP BY userid",
+                  GROUP BY kid",
             )?
-            .params(params! {"userid" => user_id.to_string()})
->>>>>>> 3c6cc331
+            .params(params! {"kid" => user_id})
             .execute(&self.conn)?
             .one_or_none()?;
         if let Some(result) = result {
@@ -754,37 +721,16 @@
 
     fn erect_tombstone(&self, user_id: &HawkIdentifier) -> Result<()> {
         // Delete the old tombstone (if it exists)
-<<<<<<< HEAD
+
         let legacy = user_id.legacy_id as i32;
         let kid = user_id.fxa_id.clone();
-        self.sql("DELETE from user_collections where kid=@kid and collection=@collection")?
-            .params(params! {
-                "kid" => kid.clone(),
-                "collection" => TOMBSTONE.to_string(),
-            })
-            .param_types(param_types! {
-                "collection" => SpannerType::Int64,
-            })
-            .execute(&self.conn)?;
-        self.sql("INSERT INTO user_collections (userid, kid, collection, last_modified) values (@userid, @kid, @collection, @modified)")?
-            .params(params!{
-                "userid" => legacy.to_string(),
-                "kid" => kid,
-                "collection" => TOMBSTONE.to_string(), 
-                "modified" => self.timestamp()?.as_rfc3339()?})
-            .param_types(param_types!{
-                "modified" => SpannerType::Timestamp,
-                "collection" => SpannerType::Int64,
-            })
-            .execute(&self.conn)?;
-=======
         self.sql(
             "DELETE FROM user_collections
-              WHERE userid = @userid
+              WHERE kid = @kid
                 AND collection = @collection",
         )?
         .params(params! {
-            "userid" => user_id.to_string(),
+            "kid" => kid,
             "collection" => TOMBSTONE.to_string(),
         })
         .param_types(param_types! {
@@ -793,11 +739,12 @@
         .execute(&self.conn)?;
 
         self.sql(
-            "INSERT INTO user_collections (userid, collection, last_modified)
-             VALUES (@userid, @collection, @modified)",
+            "INSERT INTO user_collections (userid, kid, collection, last_modified)
+             VALUES (@userid, @kid, @collection, @modified)",
         )?
         .params(params! {
-            "userid" => user_id.to_string(),
+            "userid" => legacy.to_string(),
+            "kid" => user_id.fxa_id.clone(),
             "collection" => TOMBSTONE.to_string(),
             "modified" => self.timestamp()?.as_rfc3339()?
         })
@@ -806,35 +753,24 @@
             "collection" => SpannerType::Int64,
         })
         .execute(&self.conn)?;
->>>>>>> 3c6cc331
         Ok(())
     }
 
     pub fn delete_storage_sync(&self, user_id: params::DeleteStorage) -> Result<()> {
-<<<<<<< HEAD
-        let user_id = user_id.fxa_id;
-        self.sql("DELETE FROM user_collections WHERE kid=@kid")?
-            .params(params! {"kid" => user_id.clone()})
-            .execute(&self.conn)?;
-        self.sql("DELETE FROM bso WHERE kid=@kid")?
-            .params(params! {"kid" => user_id.clone()})
-            .execute(&self.conn)?;
-=======
-        let user_id = user_id.legacy_id as u32;
+        let kid = user_id.fxa_id;
         self.sql(
             "DELETE FROM user_collections
-              WHERE userid = @userid",
+              WHERE kid = @kid",
         )?
-        .params(params! {"userid" => user_id.to_string()})
+        .params(params! {"kid" => kid.clone()})
         .execute(&self.conn)?;
 
         self.sql(
             "DELETE FROM bso
-              WHERE userid = @userid",
+              WHERE kid = @kid",
         )?
-        .params(params! {"userid" => user_id.to_string()})
+        .params(params! {"kid" => kid.clone()})
         .execute(&self.conn)?;
->>>>>>> 3c6cc331
         Ok(())
     }
 
@@ -849,48 +785,31 @@
         &self,
         params: params::DeleteCollection,
     ) -> Result<results::DeleteCollection> {
-        let user_id = params.user_id.fxa_id.clone();
+        let kid = params.user_id.fxa_id.clone();
         let collection_id = self.get_collection_id(&params.collection)?;
-<<<<<<< HEAD
-        self.sql("DELETE FROM bso WHERE kid=@kid AND collection=@collectionid")?
-            .params(params! {
-                "kid" => user_id.clone(),
-                "collectionid" => collection_id.to_string(),
-            })
-            .execute(&self.conn)?;
-        self.sql("DELETE FROM user_collections WHERE kid=@kid AND collection=@collectionid")?
-            .params(params! {
-                "kid" => user_id.clone(),
-                "collectionid" => collection_id.to_string(),
-            })
-            .execute(&self.conn)?;
-        self.erect_tombstone(&params.user_id)?;
-=======
-
         self.sql(
             "DELETE FROM bso
-              WHERE userid = @userid
+              WHERE kid = @kid
                 AND collection = @collectionid",
         )?
         .params(params! {
-            "userid" => user_id.to_string(),
+            "kid" => kid.clone(),
             "collectionid" => collection_id.to_string(),
         })
         .execute(&self.conn)?;
 
         self.sql(
             "DELETE FROM user_collections
-              WHERE userid = @userid
+              WHERE kid = @kid
                 AND collection = @collectionid",
         )?
         .params(params! {
-            "userid" => user_id.to_string(),
+            "kid" => kid.to_string(),
             "collectionid" => collection_id.to_string(),
         })
         .execute(&self.conn)?;
 
-        self.erect_tombstone(user_id)?;
->>>>>>> 3c6cc331
+        self.erect_tombstone(&params.user_id)?;
         self.get_storage_timestamp_sync(params.user_id)
     }
 
@@ -910,16 +829,12 @@
         // transaction Commit.
         let timestamp = self.timestamp()?;
         let result = self
-<<<<<<< HEAD
-            .sql("SELECT 1 as count FROM user_collections WHERE kid = @kid AND collection = @collectionid;")?
-=======
             .sql(
                 "SELECT 1 as count
                    FROM user_collections
-                  WHERE userid = @userid
+                  WHERE kid = @kid
                     AND collection = @collectionid",
             )?
->>>>>>> 3c6cc331
             .params(params! {
                 "kid" => user_id.fxa_id.clone(),
                 "collectionid" => collection_id.to_string(),
@@ -929,41 +844,14 @@
         let exists = result.is_some();
 
         if exists {
-<<<<<<< HEAD
-            self
-                .sql("UPDATE user_collections SET last_modified=@last_modified WHERE kid=@kid AND collection=@collectionid")?
-                .params(params! {
-                    "kid" => user_id.fxa_id.clone(),
-                    "collectionid" => collection_id.to_string(),
-                    "last_modified" => timestamp.as_rfc3339()?,
-                })
-                .param_types(param_types! {
-                    "last_modified" => SpannerType::Timestamp,
-                })
-                .execute(&self.conn)?;
-            Ok(timestamp)
-        } else {
-            self
-                .sql("INSERT INTO user_collections (userid, kid, collection, last_modified) VALUES (@legacy, @kid, @collectionid, @modified)")?
-                .params(params! {
-                    "legacy" => user_id.legacy_id.to_string(),
-                    "kid" => user_id.fxa_id.clone(),
-                    "collectionid" => collection_id.to_string(),
-                    "modified" => timestamp.as_rfc3339()?,
-                })
-                .param_types(param_types! {
-                    "modified" => SpannerType::Timestamp,
-                })
-                .execute(&self.conn)?;
-=======
             self.sql(
                 "UPDATE user_collections
                     SET last_modified = @last_modified
-                  WHERE userid = @userid
+                  WHERE kid = @kid
                     AND collection = @collectionid",
             )?
             .params(params! {
-                "userid" => user_id.to_string(),
+                "kid" => user_id.fxa_id.clone(),
                 "collectionid" => collection_id.to_string(),
                 "last_modified" => timestamp.as_rfc3339()?,
             })
@@ -974,11 +862,12 @@
             Ok(timestamp)
         } else {
             self.sql(
-                "INSERT INTO user_collections (userid, collection, last_modified)
-                 VALUES (@userid, @collectionid, @modified)",
+                "INSERT INTO user_collections (kid, userid, collection, last_modified)
+                 VALUES (@kid, @userid, @collectionid, @modified)",
             )?
             .params(params! {
-                "userid" => user_id.to_string(),
+                "kid" => user_id.fxa_id.clone(),
+                "userid" => user_id.legacy_id.to_string(),
                 "collectionid" => collection_id.to_string(),
                 "modified" => timestamp.as_rfc3339()?,
             })
@@ -986,7 +875,6 @@
                 "modified" => SpannerType::Timestamp,
             })
             .execute(&self.conn)?;
->>>>>>> 3c6cc331
             Ok(timestamp)
         }
     }
@@ -997,16 +885,12 @@
         let touch = self.touch_collection(&params.user_id, collection_id)?;
 
         let result = self
-<<<<<<< HEAD
-            .sql("DELETE FROM bso WHERE kid=@kid AND collection=@collectionid AND id=@bsoid")?
-=======
             .sql(
                 "DELETE FROM bso
-                  WHERE userid = @userid
+                  WHERE kid = @kid
                     AND collection = @collectionid
                     AND id = @bsoid",
             )?
->>>>>>> 3c6cc331
             .params(params! {
                 "kid" => user_id.fxa_id.clone(),
                 "collectionid" => collection_id.to_string(),
@@ -1030,22 +914,14 @@
         };
         sqlparams.insert("ids".to_owned(), as_list_value(params.ids.into_iter()));
         self.sql(
-<<<<<<< HEAD
-            "DELETE FROM bso WHERE kid=@kid AND collection=@collectionid AND id IN UNNEST(@ids)",
-        )?
-        .params(sqlparams)
-        .execute(&self.conn)?;
-        self.touch_collection(&params.user_id, collection_id)
-=======
             "DELETE FROM bso
-              WHERE userid = @userid
+              WHERE kid = @kid
                 AND collection = @collectionid
                 AND id IN UNNEST(@ids)",
         )?
         .params(sqlparams)
         .execute(&self.conn)?;
-        self.touch_collection(user_id, collection_id)
->>>>>>> 3c6cc331
+        self.touch_collection(&params.user_id, collection_id)
     }
 
     pub fn get_bsos_sync(&self, params: params::GetBsos) -> Result<results::GetBsos> {
@@ -1061,16 +937,12 @@
             ..
         } = params.params;
 
-<<<<<<< HEAD
-        let mut query = "SELECT id, modified, payload, COALESCE(sortindex, NULL), ttl FROM bso WHERE kid = @kid AND collection = @collectionid AND ttl > CURRENT_TIMESTAMP()".to_string();
-=======
         let mut query = "SELECT id, modified, payload, COALESCE(sortindex, NULL), ttl
                            FROM bso
-                          WHERE userid = @userid
+                          WHERE kid = @kid
                             AND collection = @collectionid
                             AND ttl > CURRENT_TIMESTAMP()"
             .to_string();
->>>>>>> 3c6cc331
         let mut sqlparams = params! {
             "kid" => user_id,
             "collectionid" => collection_id.to_string(),
@@ -1163,20 +1035,15 @@
         let user_id = params.user_id.fxa_id;
         let collection_id = self.get_collection_id(&params.collection)?;
 
-<<<<<<< HEAD
-        let result = self.
-            sql("SELECT id, modified, payload, coalesce(sortindex, NULL), ttl FROM bso WHERE kid=@kid AND collection=@collectionid AND id=@bsoid AND ttl > CURRENT_TIMESTAMP()")?
-=======
         let result = self
             .sql(
                 "SELECT id, modified, payload, COALESCE(sortindex, NULL), ttl
                    FROM bso
-                  WHERE userid = @userid
+                  WHERE kid = @kid
                     AND collection = @collectionid
                     AND id = @bsoid
                     AND ttl > CURRENT_TIMESTAMP()",
             )?
->>>>>>> 3c6cc331
             .params(params! {
                 "kid" => user_id,
                 "collectionid" => collection_id.to_string(),
@@ -1192,25 +1059,21 @@
     }
 
     pub fn get_bso_timestamp_sync(&self, params: params::GetBsoTimestamp) -> Result<SyncTimestamp> {
-        let user_id = params.user_id.fxa_id;
+        let kid = params.user_id.fxa_id;
         dbg!("!!QQQ get_bso_timestamp_sync", &params.collection);
         let collection_id = self.get_collection_id(&params.collection)?;
 
         let result = self
-<<<<<<< HEAD
-            .sql("SELECT modified FROM bso WHERE collection=@collectionid AND kid=@kid AND id=@bsoid AND ttl > CURRENT_TIMESTAMP()")?
-=======
             .sql(
                 "SELECT modified
                    FROM bso
                   WHERE collection = @collectionid
-                    AND userid = @userid
+                    AND kid = @kid
                     AND id = @bsoid
                     AND ttl > CURRENT_TIMESTAMP()",
             )?
->>>>>>> 3c6cc331
             .params(params! {
-                "kid" => user_id,
+                "kid" => kid,
                 "collectionid" => collection_id.to_string(),
                 "bsoid" => params.id.to_string(),
             })
@@ -1231,17 +1094,13 @@
         let timestamp = self.timestamp()?;
 
         let result = self
-<<<<<<< HEAD
-            .sql("SELECT 1 as count FROM bso WHERE kid = @kid AND collection = @collectionid AND id = @bsoid")?
-=======
             .sql(
                 "SELECT 1 as count
                    FROM bso
-                  WHERE userid = @userid
+                  WHERE kid = @kid
                     AND collection = @collectionid
                     AND id = @bsoid",
             )?
->>>>>>> 3c6cc331
             .params(params! {
                 "kid" => kid.clone(),
                 "collectionid" => collection_id.to_string(),
@@ -1324,14 +1183,10 @@
 
             q = format!(
                 "UPDATE bso SET {}{}",
-<<<<<<< HEAD
-                q, " WHERE kid = @kid AND collection = @collectionid AND id = @bsoid"
-=======
                 q,
-                " WHERE userid = @userid
+                " WHERE kid = @kid
                     AND collection = @collectionid
                     AND id = @bsoid"
->>>>>>> 3c6cc331
             );
 
             q
@@ -1342,17 +1197,11 @@
                 .unwrap_or_else(|| "NULL".to_owned())
                 != "NULL";
             let sql = if use_sortindex {
-<<<<<<< HEAD
-                "INSERT INTO bso (userid, kid, collection, id, sortindex, payload, modified, ttl) VALUES (@userid, @kid, @collectionid, @bsoid, @sortindex, @payload, @modified, @expiry)"
+                "INSERT INTO bso (userid, kid, collection, id, sortindex, payload, modified, ttl)
+                 VALUES (@userid, @kid, @collectionid, @bsoid, @sortindex, @payload, @modified, @expiry)"
             } else {
-                "INSERT INTO bso (userid, kid, collection, id, payload, modified, ttl) VALUES (@userid, @kid, @collectionid, @bsoid,  @payload, @modified, @expiry)"
-=======
-                "INSERT INTO bso (userid, collection, id, sortindex, payload, modified, ttl)
-                 VALUES (@userid, @collectionid, @bsoid, @sortindex, @payload, @modified, @expiry)"
-            } else {
-                "INSERT INTO bso (userid, collection, id, payload, modified, ttl)
-                 VALUES (@userid, @collectionid, @bsoid,  @payload, @modified, @expiry)"
->>>>>>> 3c6cc331
+                "INSERT INTO bso (userid, kid, collection, id, payload, modified, ttl)
+                 VALUES (@userid, @kid, @collectionid, @bsoid,  @payload, @modified, @expiry)"
             };
 
             if use_sortindex {
