//! Types for parsing and authenticating HAWK headers.
//! Matches the [Python logic](https://github.com/mozilla-services/tokenlib).
//! We may want to extract this to its own repo/crate in due course.

use actix_web::dev::ServiceRequest;
use actix_web::FromRequest;
use base64;
use chrono::offset::Utc;
use hawk::{self, Header as HawkHeader, Key, RequestBuilder};
use hkdf::Hkdf;
use hmac::{Hmac, Mac};
use serde::{Deserialize, Serialize};
use serde_json;
use sha2::Sha256;
use time::Duration;

use super::{
    error::{HawkErrorKind, ValidationErrorKind},
    extractors::RequestErrorLocation,
};
use crate::error::{ApiErrorKind, ApiResult};
use crate::settings::Secrets;

/// A parsed and authenticated JSON payload
/// extracted from the signed `id` property
/// of a Hawk `Authorization` header.
///
/// Not included here are the `fxa_uid` and `device_id` properties,
/// which may also be present in the JSON payload.
#[derive(Debug, Deserialize, PartialEq, Serialize)]
pub struct HawkPayload {
    /// Expiry time for the payload, in seconds.
    pub expires: f64,

    /// Base URI for the storage node.
    pub node: String,

    /// Salt used during HKDF-expansion of the token secret.
    pub salt: String,

    /// User identifier.
    #[serde(rename = "uid")]
    pub user_id: u64,
}

impl HawkPayload {
    /// Parse and authenticate a payload
    /// using the supplied arguments.
    ///
    /// Assumes that the header string
    /// includes the `Hawk ` prefix.
    fn new(
        header: &str,
        method: &str,
        path: &str,
        host: &str,
        port: u16,
        secrets: &Secrets,
        expiry: u64,
    ) -> ApiResult<HawkPayload> {
        if &header[0..5] != "Hawk " {
            Err(HawkErrorKind::MissingPrefix)?;
        }

        let header: HawkHeader = header[5..].parse()?;
        let id = header.id.as_ref().ok_or(HawkErrorKind::MissingId)?;

        let payload = HawkPayload::extract_and_validate(id, secrets, expiry)?;

        let token_secret = hkdf_expand_32(
            format!("services.mozilla.com/tokenlib/v1/derive/{}", id).as_bytes(),
            Some(payload.salt.as_bytes()),
            &secrets.master_secret,
        );
        let token_secret = base64::encode_config(&token_secret, base64::URL_SAFE);

        let request = RequestBuilder::new(method, host, port, path).request();
        if request.validate_header(
            &header,
            &Key::new(token_secret.as_bytes(), hawk::DigestAlgorithm::Sha256)?,
            // Allow plenty of leeway for clock skew, because
            // client timestamps tend to be all over the shop
            Duration::weeks(52)
                .to_std()
                .map_err(|_| ApiErrorKind::Internal("Duration::weeks".to_owned()))?,
        ) {
            Ok(payload)
        } else {
            Err(HawkErrorKind::InvalidHeader)?
        }
    }

    /// Decode the `id` property of a Hawk header
    /// and verify the payload part against the signature part.
    fn extract_and_validate(id: &str, secrets: &Secrets, expiry: u64) -> ApiResult<HawkPayload> {
        let decoded_id = base64::decode_config(id, base64::URL_SAFE)?;
        if decoded_id.len() <= 32 {
            Err(HawkErrorKind::TruncatedId)?;
        }

        let payload_length = decoded_id.len() - 32;
        let payload = &decoded_id[0..payload_length];
        let signature = &decoded_id[payload_length..];

        verify_hmac(payload, &secrets.signing_secret, signature)?;

        let payload: HawkPayload = serde_json::from_slice(payload)?;

        if expiry == 0 || (payload.expires.round() as u64) > expiry {
            Ok(payload)
        } else {
            Err(HawkErrorKind::Expired)?
        }
    }

    #[cfg(test)]
    pub fn test_default() -> Self {
        HawkPayload {
            expires: Utc::now().timestamp() as f64 + 200_000.0,
            node: "friendly-node".to_string(),
            salt: "saltysalt".to_string(),
            user_id: 1,
        }
    }
}

impl HawkPayload {
    pub fn xtract(request: &ServiceRequest) -> ApiResult<Self> {
        let ci = request.connection_info();
        let host_port: Vec<_> = ci.host().splitn(2, ':').collect();
        let host = host_port[0];
        let port = if host_port.len() == 2 {
            host_port[1].parse().map_err(|_| {
                ValidationErrorKind::FromDetails(
                    "Invalid port (hostname:port) specified".to_owned(),
                    RequestErrorLocation::Header,
                    None,
                )
            })?
        } else if ci.scheme() == "https" {
            443
        } else {
            80
        };
<<<<<<< HEAD
        let secrets = request.app_data().clone().unwrap();
=======

        let path = request
            .uri()
            .path_and_query()
            .ok_or(HawkErrorKind::MissingPath)?;
        let expiry = if path.path().ends_with("/info/collections") {
            0
        } else {
            Utc::now().timestamp() as u64
        };

>>>>>>> 9278c2fc
        HawkPayload::new(
            request
                .headers()
                .get("authorization")
                .ok_or(HawkErrorKind::MissingHeader)?
                .to_str()?,
            request.method().as_str(),
            path.as_str(),
            host,
            port,
<<<<<<< HEAD
            &secrets,
            Utc::now().timestamp() as u64,
=======
            &request.state().secrets,
            expiry,
>>>>>>> 9278c2fc
        )
    }
}

/*
impl FromRequest for HawkPayload {
    /// Default [`Settings`](../../settings/struct.Settings.html) instance.
    ///
    /// Not hugely useful, all of the configurable settings
    /// can be found on the [request state](../../server/struct.ServerState.html) instead.
    type Config = ();

    /// Result-wrapped `HawkPayload` instance.
    //type Result = ApiResult<HawkPayload>;
    type Future = ApiResult<HawkPayload>;

    type Error = ApiError;

    /// Parse and authenticate a Hawk payload
    /// from the `Authorization` header
    /// of an actix request object.
    fn from_request(request: &HttpRequest, _: &mut Payload) -> Self::Future {
        //Self::extract(request)
        println!("!!! HawkPayload from_request");
        Err(ApiErrorKind::Internal("crapsticks".to_owned()).into())
    }
}
*/

/// Helper function for [HKDF](https://tools.ietf.org/html/rfc5869) expansion to 32 bytes.
pub fn hkdf_expand_32(info: &[u8], salt: Option<&[u8]>, key: &[u8]) -> [u8; 32] {
    let mut result = [0u8; 32];
    let hkdf: Hkdf<Sha256> = Hkdf::extract(salt, key);
    // This unwrap will never panic because 32 bytes is a valid size for Hkdf<Sha256>
    hkdf.expand(info, &mut result).unwrap();
    result
}

/// Helper function for [HMAC](https://tools.ietf.org/html/rfc2104) verification.
fn verify_hmac(info: &[u8], key: &[u8], expected: &[u8]) -> ApiResult<()> {
    let mut hmac: Hmac<Sha256> = Hmac::new_varkey(key)?;
    hmac.input(info);
    hmac.verify(expected).map_err(From::from)
}

#[cfg(test)]
mod tests {
    use super::{HawkPayload, Secrets};
    use crate::settings::Settings;

    #[test]
    fn valid_header() {
        let fixture = TestFixture::new();

        let result = HawkPayload::new(
            &fixture.header.to_string(),
            &fixture.request.method,
            &fixture.request.path,
            &fixture.request.host,
            fixture.request.port,
            &fixture.settings.master_secret,
            fixture.expected.expires.round() as u64 - 1,
        );

        assert!(result.is_ok());
        result
            .map(|payload| assert_eq!(payload, fixture.expected))
            .unwrap();
    }

    #[test]
    fn valid_header_with_querystring() {
        let mut fixture = TestFixture::new();
        fixture.header.mac = "xRVjP7607eZUWCBxJKwTo1CsLcNf4TZwUUNrLPUqkdQ=".to_string();
        fixture.header.nonce = "1d4mRs0=".to_string();
        fixture.header.ts = 1_536_198_978;
        fixture.request.method = "POST".to_string();
        fixture
            .request
            .path
            .push_str("?batch=MTUzNjE5ODk3NjkyMQ==&commit=true");

        let result = HawkPayload::new(
            &fixture.header.to_string(),
            &fixture.request.method,
            &fixture.request.path,
            &fixture.request.host,
            fixture.request.port,
            &fixture.settings.master_secret,
            fixture.expected.expires.round() as u64 - 1,
        );

        assert!(result.is_ok());
        result
            .map(|payload| assert_eq!(payload, fixture.expected))
            .unwrap();
    }

    #[test]
    fn missing_hawk_prefix() {
        let fixture = TestFixture::new();

        let result = HawkPayload::new(
            &fixture.header.to_string()[1..],
            &fixture.request.method,
            &fixture.request.path,
            &fixture.request.host,
            fixture.request.port,
            &fixture.settings.master_secret,
            fixture.expected.expires.round() as u64 - 1,
        );

        assert!(result.is_err());
    }

    #[test]
    fn bad_master_secret() {
        let fixture = TestFixture::new();

        let result = HawkPayload::new(
            &fixture.header.to_string(),
            &fixture.request.method,
            &fixture.request.path,
            &fixture.request.host,
            fixture.request.port,
            &Secrets::new("wibble"),
            fixture.expected.expires.round() as u64 - 1,
        );

        assert!(result.is_err());
    }

    #[test]
    fn bad_signature() {
        let mut fixture = TestFixture::new();
        let signature_index = fixture.header.id.len() - 32;
        fixture
            .header
            .id
            .replace_range(signature_index.., "01234567890123456789012345678901");

        let result = HawkPayload::new(
            &fixture.header.to_string(),
            &fixture.request.method,
            &fixture.request.path,
            &fixture.request.host,
            fixture.request.port,
            &fixture.settings.master_secret,
            fixture.expected.expires.round() as u64 - 1,
        );

        assert!(result.is_err());
    }

    #[test]
    fn expired_payload() {
        let fixture = TestFixture::new();

        let result = HawkPayload::new(
            &fixture.header.to_string(),
            &fixture.request.method,
            &fixture.request.path,
            &fixture.request.host,
            fixture.request.port,
            &fixture.settings.master_secret,
            fixture.expected.expires.round() as u64,
        );

        assert!(result.is_err());
    }

    #[test]
    fn bad_mac() {
        let mut fixture = TestFixture::new();
        fixture.header.mac = "xRVjP7607eZUWCBxJKwTo1CsLcNf4TZwUUNrLPUqkdQ=".to_string();

        let result = HawkPayload::new(
            &fixture.header.to_string(),
            &fixture.request.method,
            &fixture.request.path,
            &fixture.request.host,
            fixture.request.port,
            &fixture.settings.master_secret,
            fixture.expected.expires.round() as u64 - 1,
        );

        assert!(result.is_err());
    }

    #[test]
    fn bad_nonce() {
        let mut fixture = TestFixture::new();
        fixture.header.nonce = "1d4mRs0=".to_string();

        let result = HawkPayload::new(
            &fixture.header.to_string(),
            &fixture.request.method,
            &fixture.request.path,
            &fixture.request.host,
            fixture.request.port,
            &fixture.settings.master_secret,
            fixture.expected.expires.round() as u64 - 1,
        );

        assert!(result.is_err());
    }

    #[test]
    fn bad_ts() {
        let mut fixture = TestFixture::new();
        fixture.header.ts = 1_536_198_978;

        let result = HawkPayload::new(
            &fixture.header.to_string(),
            &fixture.request.method,
            &fixture.request.path,
            &fixture.request.host,
            fixture.request.port,
            &fixture.settings.master_secret,
            fixture.expected.expires.round() as u64 - 1,
        );

        assert!(result.is_err());
    }

    #[test]
    fn bad_method() {
        let mut fixture = TestFixture::new();
        fixture.request.method = "POST".to_string();

        let result = HawkPayload::new(
            &fixture.header.to_string(),
            &fixture.request.method,
            &fixture.request.path,
            &fixture.request.host,
            fixture.request.port,
            &fixture.settings.master_secret,
            fixture.expected.expires.round() as u64 - 1,
        );

        assert!(result.is_err());
    }

    #[test]
    fn bad_path() {
        let mut fixture = TestFixture::new();
        fixture
            .request
            .path
            .push_str("?batch=MTUzNjE5ODk3NjkyMQ==&commit=true");

        let result = HawkPayload::new(
            &fixture.header.to_string(),
            &fixture.request.method,
            &fixture.request.path,
            &fixture.request.host,
            fixture.request.port,
            &fixture.settings.master_secret,
            fixture.expected.expires.round() as u64 - 1,
        );

        assert!(result.is_err());
    }

    #[test]
    fn bad_host() {
        let mut fixture = TestFixture::new();
        fixture.request.host.push_str(".com");

        let result = HawkPayload::new(
            &fixture.header.to_string(),
            &fixture.request.method,
            &fixture.request.path,
            &fixture.request.host,
            fixture.request.port,
            &fixture.settings.master_secret,
            fixture.expected.expires.round() as u64 - 1,
        );

        assert!(result.is_err());
    }

    #[test]
    fn bad_port() {
        let mut fixture = TestFixture::new();
        fixture.request.port += 1;

        let result = HawkPayload::new(
            &fixture.header.to_string(),
            &fixture.request.method,
            &fixture.request.path,
            &fixture.request.host,
            fixture.request.port,
            &fixture.settings.master_secret,
            fixture.expected.expires.round() as u64 - 1,
        );

        assert!(result.is_err());
    }

    #[derive(Debug)]
    struct TestFixture {
        pub header: HawkHeader,
        pub request: Request,
        pub settings: Settings,
        pub expected: HawkPayload,
    }

    impl TestFixture {
        fn new() -> TestFixture {
            TestFixture {
                header: HawkHeader::new(
                    "eyJub2RlIjogImh0dHA6Ly9sb2NhbGhvc3Q6NTAwMCIsICJ1aWQiOiAxLCAiZXhwaXJlcyI6IDE1MzYxOTkyNzQsICJmeGFfdWlkIjogIjMxOWI5OGY5OTYxZmYxZGJkZDA3MzEzY2Q2YmE5MjVhIiwgInNhbHQiOiAiYjAyNjBlIiwgImRldmljZV9pZCI6ICJjMDlkMjZmYWYyYjQ5YWI2NGEyODgyOTA3MjA2ZDBiNSJ96drmQ_KNFOe7U3g1D8ZX5-he2Bv2aRvKZzBPrCjHKO4=",
                    "+1oGdzqpxYndK5ejQLdnZpXgGSt/IlxNh5MvcR6j7t4=",
                    "omxLZWE=",
                    1_536_198_980,
                ),
                request: Request::new(
                    "GET",
                    "/storage/1.5/1/storage/col2",
                    "localhost",
                    5000,
                ),
                settings: Settings {
                    debug: false,
                    port: 0,
                    host: "127.0.0.1".to_string(),
                    database_url: "".to_string(),
                    database_pool_max_size: None,
                    database_use_test_transactions: false,
                    limits: Default::default(),
                    master_secret: Secrets::new("Ted Koppel is a robot"),
                },
                expected: HawkPayload {
                    expires: 1_536_199_274.0,
                    node: "http://localhost:5000".to_string(),
                    salt: "b0260e".to_string(),
                    user_id: 1,
                },
            }
        }
    }

    #[derive(Debug)]
    struct HawkHeader {
        pub id: String,
        pub mac: String,
        pub nonce: String,
        pub ts: u64,
    }

    impl HawkHeader {
        fn new(id: &str, mac: &str, nonce: &str, ts: u64) -> HawkHeader {
            HawkHeader {
                id: id.to_string(),
                mac: mac.to_string(),
                nonce: nonce.to_string(),
                ts,
            }
        }
    }

    impl ToString for HawkHeader {
        fn to_string(&self) -> String {
            format!(
                "Hawk id=\"{}\", mac=\"{}\", nonce=\"{}\", ts=\"{}\"",
                self.id, self.mac, self.nonce, self.ts
            )
        }
    }

    #[derive(Debug)]
    struct Request {
        pub method: String,
        pub path: String,
        pub host: String,
        pub port: u16,
    }

    impl Request {
        fn new(method: &str, path: &str, host: &str, port: u16) -> Request {
            Request {
                method: method.to_string(),
                path: path.to_string(),
                host: host.to_string(),
                port,
            }
        }
    }
}<|MERGE_RESOLUTION|>--- conflicted
+++ resolved
@@ -142,9 +142,7 @@
         } else {
             80
         };
-<<<<<<< HEAD
         let secrets = request.app_data().clone().unwrap();
-=======
 
         let path = request
             .uri()
@@ -156,7 +154,6 @@
             Utc::now().timestamp() as u64
         };
 
->>>>>>> 9278c2fc
         HawkPayload::new(
             request
                 .headers()
@@ -167,13 +164,8 @@
             path.as_str(),
             host,
             port,
-<<<<<<< HEAD
             &secrets,
-            Utc::now().timestamp() as u64,
-=======
-            &request.state().secrets,
             expiry,
->>>>>>> 9278c2fc
         )
     }
 }
