--- conflicted
+++ resolved
@@ -17,14 +17,8 @@
     error::{HawkErrorKind, ValidationErrorKind},
     extractors::RequestErrorLocation,
 };
-<<<<<<< HEAD
-use error::{ApiError, ApiResult};
-use settings::Secrets;
-=======
-use crate::error::{ApiErrorKind, ApiResult};
-use crate::server::ServerState;
+use crate::error::{ApiError, ApiErrorKind, ApiResult};
 use crate::settings::Secrets;
->>>>>>> 55c880a7
 
 /// A parsed and authenticated JSON payload
 /// extracted from the signed `id` property
@@ -87,11 +81,7 @@
             // client timestamps tend to be all over the shop
             Duration::weeks(52)
                 .to_std()
-<<<<<<< HEAD
-                .map_err(|_| HawkErrorKind::InvalidHeader)?,
-=======
                 .map_err(|_| ApiErrorKind::Internal("Duration::weeks".to_owned()))?,
->>>>>>> 55c880a7
         ) {
             Ok(payload)
         } else {
