--- conflicted
+++ resolved
@@ -5,14 +5,10 @@
 # file, You can obtain one at https://mozilla.org/MPL/2.0/.
 
 import os
-<<<<<<< HEAD
-import time
-=======
 import sys
 import logging
 from datetime import datetime
 from statsd.defaults.env import statsd
->>>>>>> 7436a66c
 from urllib import parse
 
 from google.cloud import spanner
@@ -54,22 +50,6 @@
 
     # Delete Batches. Also deletes child batch_bsos rows (INTERLEAVE
     # IN PARENT batches ON DELETE CASCADE)
-<<<<<<< HEAD
-    start = time.now()
-    query = 'DELETE FROM batches WHERE expiry < CURRENT_TIMESTAMP()'
-    result = database.execute_partitioned_dml(query)
-    outputs.append("batches: removed {} rows in {} seconds".format(
-        result, time.now()-start))
-
-    # Delete BSOs
-    start_bsos = time.now()
-    query = 'DELETE FROM bsos WHERE expiry < CURRENT_TIMESTAMP()'
-    result = database.execute_partitioned_dml(query)
-    outputs.append("bso: removed {} rows in {} seconds".format(
-        result, time.now()-start_bsos))
-    outputs.append("time: {} seconds".format(time.now() - start))
-    return '\n'.join(outputs)
-=======
     with statsd.timer("syncstorage.purge_ttl.batches_duration"):
         batches_start = datetime.now()
         query = 'DELETE FROM batches WHERE expiry < CURRENT_TIMESTAMP()'
@@ -86,7 +66,6 @@
         bso_end = datetime.now()
         logging.info("bso: removed {} rows, bso_duration: {}".format(
             result, bso_end - bso_start))
->>>>>>> 7436a66c
 
 
 if __name__ == "__main__":
